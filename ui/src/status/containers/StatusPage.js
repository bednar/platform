--- conflicted
+++ resolved
@@ -5,80 +5,7 @@
 import FancyScrollbar from 'shared/components/FancyScrollbar'
 import LayoutRenderer from 'shared/components/LayoutRenderer'
 
-<<<<<<< HEAD
 import {fixtureStatusPageCells} from 'src/status/fixtures'
-=======
-const fixtureStatusPageCells = [
-  {
-    i: 'c-bar-graphs-fly',
-    isWidget: false,
-    x: 0,
-    y: 0,
-    w: 12,
-    h: 4,
-    name: 'Alerts – Aspiring Bar Graph',
-    queries: [
-      {
-        query: 'SELECT "usage_user" FROM "telegraf"."autogen"."cpu" WHERE time > :dashboardTime:',
-        label: 'cpu.usage_user',
-        queryConfig: {
-          database: 'telegraf',
-          measurement: 'cpu',
-          retentionPolicy: 'autogen',
-          fields: [
-            {
-              field: 'usage_user',
-              funcs: [],
-            },
-          ],
-          tags: {},
-          groupBy: {
-            time: '',
-            tags: [],
-          },
-          areTagsAccepted: false,
-          rawText: null,
-          range: null,
-        },
-      },
-    ],
-    type: 'line',
-    links: {
-      self: '/chronograf/v1/status/23/cells/c-bar-graphs-fly',
-    },
-  },
-  {
-    i: 'recent-alerts',
-    isWidget: true,
-    name: 'Recent Alerts',
-    type: 'alerts',
-    x: 0,
-    y: 5,
-    w: 5,
-    h: 5,
-  },
-  {
-    i: 'news-feed',
-    isWidget: true,
-    name: 'News Feed',
-    type: 'news',
-    x: 5,
-    y: 5,
-    w: 3.5,
-    h: 5,
-  },
-  {
-    i: 'getting-started',
-    isWidget: true,
-    name: 'Getting Started',
-    type: 'guide',
-    x: 8.5,
-    y: 5,
-    w: 3.5,
-    h: 5,
-  },
-]
->>>>>>> e99fade3
 
 class StatusPage extends Component {
   constructor(props) {
