--- conflicted
+++ resolved
@@ -182,11 +182,7 @@
     'quote-props': [2, 'as-needed', {keywords: true, numbers: false }],
     'require-jsdoc': 0,
     'semi-spacing': [2, {before: false, after: true}],
-<<<<<<< HEAD
     // 'semi': [2, 'always'],
-=======
-    'semi': [0, 'always'],
->>>>>>> 2fa8f91a
     'sort-vars': 0,
     'keyword-spacing': 'error',
     'space-before-blocks': [2, 'always'],
